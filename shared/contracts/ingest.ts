<<<<<<< HEAD
import { z } from 'zod';
=======
import type { CreateBasketReq, CreateBasketRes } from "./baskets";
import type { CreateDumpRes } from "./dumps";
>>>>>>> 2fab1dab

export const IngestDumpSchema = z.object({
  dump_request_id: z.string().uuid(),
  text_dump: z.string().optional(),
  file_urls: z.array(z.string()).optional(),
});
export type IngestDump = z.infer<typeof IngestDumpSchema>;

<<<<<<< HEAD
export const IngestReqSchema = z.object({
  idempotency_key: z.string().uuid(),
  basket: z.object({ name: z.string().optional() }).optional(),
  dumps: z.array(IngestDumpSchema),
});
export type IngestReq = z.infer<typeof IngestReqSchema>;

export const IngestResSchema = z.object({
  workspace_id: z.string().uuid(),
  basket: z.object({ id: z.string().uuid(), created: z.boolean() }),
  dumps: z.array(z.object({
    id: z.string().uuid(),
    dump_request_id: z.string().uuid(),
    created: z.boolean(),
  })),
});
export type IngestRes = z.infer<typeof IngestResSchema>;
=======
export type IngestReq = CreateBasketReq & {
  items: IngestItem[];
};

export type IngestRes = CreateBasketRes & {
  dumps: CreateDumpRes[];
};

export type { CreateDumpRes };
>>>>>>> 2fab1dab
<|MERGE_RESOLUTION|>--- conflicted
+++ resolved
@@ -1,9 +1,14 @@
-<<<<<<< HEAD
-import { z } from 'zod';
-=======
+// shared/contracts/ingest.ts
+// Full replacement – resolves merge by keeping canonical Zod schemas
+// while preserving legacy type exports used on `main`.
+
+import { z } from "zod";
 import type { CreateBasketReq, CreateBasketRes } from "./baskets";
 import type { CreateDumpRes } from "./dumps";
->>>>>>> 2fab1dab
+
+/* ------------------------------------------------------------------ */
+/* Canonical (doc-aligned) schemas                                     */
+/* ------------------------------------------------------------------ */
 
 export const IngestDumpSchema = z.object({
   dump_request_id: z.string().uuid(),
@@ -12,7 +17,6 @@
 });
 export type IngestDump = z.infer<typeof IngestDumpSchema>;
 
-<<<<<<< HEAD
 export const IngestReqSchema = z.object({
   idempotency_key: z.string().uuid(),
   basket: z.object({ name: z.string().optional() }).optional(),
@@ -23,21 +27,29 @@
 export const IngestResSchema = z.object({
   workspace_id: z.string().uuid(),
   basket: z.object({ id: z.string().uuid(), created: z.boolean() }),
-  dumps: z.array(z.object({
-    id: z.string().uuid(),
-    dump_request_id: z.string().uuid(),
-    created: z.boolean(),
-  })),
+  dumps: z.array(
+    z.object({
+      id: z.string().uuid(),
+      dump_request_id: z.string().uuid(),
+      created: z.boolean(),
+    })
+  ),
 });
 export type IngestRes = z.infer<typeof IngestResSchema>;
-=======
-export type IngestReq = CreateBasketReq & {
+
+/* ------------------------------------------------------------------ */
+/* Legacy compatibility (keeps `main` compiling during transition)     */
+/* ------------------------------------------------------------------ */
+
+export type IngestItem = IngestDump;
+
+export type LegacyIngestReq = CreateBasketReq & {
   items: IngestItem[];
 };
 
-export type IngestRes = CreateBasketRes & {
+export type LegacyIngestRes = CreateBasketRes & {
   dumps: CreateDumpRes[];
 };
 
-export type { CreateDumpRes };
->>>>>>> 2fab1dab
+// Re-export for modules that imported from here on `main`
+export type { CreateDumpRes };