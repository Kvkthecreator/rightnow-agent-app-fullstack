import { z } from 'zod';
import type { CreateBasketReq, CreateBasketRes } from '@shared/contracts/baskets';

export const CreateBasketReqSchema = z.object({
  idempotency_key: z.string().uuid(),
  intent: z.string(),
  raw_dump: z.object({
    text: z.string(),
    file_urls: z.array(z.string()),
  }),
  notes: z.array(z.string()).optional(),
}) satisfies z.ZodType<CreateBasketReq>;

export const CreateBasketResSchema = z.object({
<<<<<<< HEAD
  basket_id: z.string().uuid(),
=======
>>>>>>> 63c2b2c0
  id: z.string().uuid(),
  name: z.string(),
}) satisfies z.ZodType<CreateBasketRes>;<|MERGE_RESOLUTION|>--- conflicted
+++ resolved
@@ -12,10 +12,7 @@
 }) satisfies z.ZodType<CreateBasketReq>;
 
 export const CreateBasketResSchema = z.object({
-<<<<<<< HEAD
   basket_id: z.string().uuid(),
-=======
->>>>>>> 63c2b2c0
   id: z.string().uuid(),
   name: z.string(),
 }) satisfies z.ZodType<CreateBasketRes>;