--- conflicted
+++ resolved
@@ -1,3 +1,4 @@
+// web/playwright.config.ts
 import { defineConfig, devices } from '@playwright/test';
 
 export default defineConfig({
@@ -7,18 +8,16 @@
   retries: process.env.CI ? 2 : 0,
   use: {
     baseURL: process.env.PLAYWRIGHT_BASE_URL || 'http://localhost:3000',
-    trace: 'retain-on-failure'
+    trace: 'retain-on-failure',
   },
-<<<<<<< HEAD
   webServer: {
     command: process.env.CI ? 'npm run start' : 'npm run dev',
-    port: 3000,
+    port: Number(process.env.PORT) || 3000,
     timeout: 120_000,
     reuseExistingServer: !process.env.CI,
   },
-=======
   projects: [
-    { name: 'chromium', use: { ...devices['Desktop Chrome'] } }
+    { name: 'chromium', use: { ...devices['Desktop Chrome'] } },
+    // add more (webkit, firefox) later if needed
   ],
->>>>>>> a34a8bab
 });