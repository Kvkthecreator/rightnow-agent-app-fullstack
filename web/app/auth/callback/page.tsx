--- conflicted
+++ resolved
@@ -5,51 +5,18 @@
 import { createClientComponentClient } from "@supabase/auth-helpers-nextjs";
 
 export default function AuthCallbackPage() {
-<<<<<<< HEAD
-  const router = useRouter();
-  const supabase = createClientComponentClient();
-  const [error, setError] = useState<string | null>(null);
-
-  useEffect(() => {
-    const checkSession = async () => {
-      const { data: { user }, error } = await supabase.auth.getUser();
-      if (error || !user) {
-        setError("Authentication failed. Please try logging in again.");
-        setTimeout(() => router.replace("/login"), 1500);
-        return;
-      }
-      const { data: baskets } = await supabase
-        .from('baskets')
-        .select('id')
-        .eq('user_id', user.id)
-        .limit(1);
-      if (!baskets || baskets.length === 0) {
-        router.replace('/baskets/new');
-      } else {
-        router.replace('/dashboard');
-      }
-    };
-    checkSession();
-  }, [router, supabase]);
-
-  if (error) {
-    return <div className="text-center py-20 text-red-600">{error}</div>;
-  }
-
-  return (
-    <div className="flex items-center justify-center min-h-screen">
-      <p className="text-lg font-medium">Signing you in…</p>
-    </div>
-  );
-=======
     const router = useRouter();
     const supabase = createClientComponentClient();
     const [error, setError] = useState<string | null>(null);
 
     useEffect(() => {
         const checkSession = async () => {
-            const { data, error } = await supabase.auth.getSession();
-            if (error || !data?.session) {
+            const {
+                data: { user },
+                error: userError,
+            } = await supabase.auth.getUser();
+
+            if (userError || !user) {
                 setError("Authentication failed. Please try logging in again.");
                 setTimeout(() => router.replace("/login"), 1500);
                 return;
@@ -69,14 +36,16 @@
             const { data: baskets } = await supabase
                 .from("baskets")
                 .select("id")
-                .eq("user_id", data.session.user.id)
+                .eq("user_id", user.id)
                 .limit(1);
+
             if (!baskets || baskets.length === 0) {
                 router.replace("/baskets/new");
             } else {
                 router.replace("/dashboard");
             }
         };
+
         checkSession();
     }, [router, supabase]);
 
@@ -89,5 +58,4 @@
             <p className="text-lg font-medium">Signing you in…</p>
         </div>
     );
->>>>>>> bc01bec2
 }