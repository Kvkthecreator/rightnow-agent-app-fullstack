--- conflicted
+++ resolved
@@ -1,154 +1,69 @@
+// web/app/api/baskets/new/route.ts
 import { NextRequest, NextResponse } from "next/server";
-import { createServerSupabaseClient } from "@/lib/supabaseServerClient";
-import { ensureWorkspaceServer } from "@/lib/workspaces/ensureWorkspaceServer";
-<<<<<<< HEAD
-import { z } from "zod";
-import type { CreateBasketRes } from "@shared/contracts/baskets";
 
-// Validate request against spec
-const CreateBasketSchema = z.object({
-  name: z.string().optional(),
-  idempotency_key: z.string().uuid(),
-});
-=======
-import type { CreateBasketReq, CreateBasketRes } from "@shared/contracts/baskets";
-import { CreateBasketReqSchema } from "@/lib/schemas/baskets";
->>>>>>> 299112ec
+// NOTE: runtime validation lives in web/lib/schemas (not in shared/contracts)
+import { CreateBasketReqSchema } from "@/lib/schemas/baskets"; // zod schema mirroring CreateBasketReq
 
-export async function POST(request: NextRequest) {
-  const startTime = Date.now();
-  try {
-    const supabase = createServerSupabaseClient();
-    
-    // Use getUser() for secure authentication
-    const {
-      data: { user },
-      error: authError,
-    } = await supabase.auth.getUser();
+const API_BASE =
+  process.env.NEXT_PUBLIC_API_BASE_URL ?? "https://api.yarnnn.com";
 
-    if (authError || !user) {
-      console.error("Authentication error:", authError);
-      return NextResponse.json(
-        { error: { code: "UNAUTHORIZED", message: "Authentication required", details: {} } },
-        { status: 401 }
-      );
-    }
+export async function POST(req: NextRequest) {
+  // Canon: require a verified JWT (FastAPI enforces; we forward header)
+  const auth =
+    req.headers.get("authorization") ??
+    (req.headers.get("sb-access-token")
+      ? `Bearer ${req.headers.get("sb-access-token")}`
+      : null);
 
-    // Parse and validate request body against spec
-    const body = await request.json();
-    const validationResult = CreateBasketReqSchema.safeParse(body);
-    
-    if (!validationResult.success) {
-      console.error("Validation error:", validationResult.error);
-      return NextResponse.json(
-        { error: { code: "INVALID_INPUT", message: "Invalid request format", details: validationResult.error.format() } },
-        { status: 400 }
-      );
-    }
-
-    const { name = "Untitled Basket", idempotency_key } = validationResult.data;
-
-    // Resolve or create workspace for user
-    const workspace = await ensureWorkspaceServer(supabase);
-    if (!workspace) {
-      console.error("Workspace resolution failed", { userId: user.id });
-      return NextResponse.json(
-        { error: { code: "WORKSPACE_RESOLUTION_FAILED", message: "Workspace unavailable", details: {} } },
-        { status: 500 }
-      );
-    }
-
-    // Check for existing basket with same idempotency key (replay detection)
-    const { data: existingBasket } = await supabase
-      .from("baskets")
-      .select("id")
-      .eq("user_id", user.id)
-      .eq("idempotency_key", idempotency_key)
-      .single();
-
-    if (existingBasket) {
-      // Log replay event
-      console.log(JSON.stringify({
-        route: "/api/baskets/new",
-        user_id: user.id,
-        idempotency_key,
-        action: "replayed",
-        basket_id: existingBasket.id,
-        duration_ms: Date.now() - startTime
-      }));
-      
-      return NextResponse.json(
-        { basket_id: existingBasket.id } satisfies CreateBasketRes,
-        { status: 200 }
-      );
-    }
-
-    // Create new basket (side-effect free - no dumps created)
-    const { data: basket, error: createError } = await supabase
-      .from("baskets")
-      .insert({
-        name,
-        workspace_id: workspace.id,
-        user_id: user.id,
-        idempotency_key,
-        status: "INIT" // Use enum value from spec
-      })
-      .select("id")
-      .single();
-
-    if (createError) {
-      // Check for idempotency conflict (race condition)
-      if (createError.code === "23505" && createError.message?.includes("uq_baskets_user_idem")) {
-        console.error("Idempotency conflict detected:", createError);
-        return NextResponse.json(
-          { error: { code: "IDEMPOTENCY_CONFLICT", message: "Same idempotency key with different payload", details: {} } },
-          { status: 409 }
-        );
-      }
-      
-      console.error("Basket creation error:", createError);
-      return NextResponse.json(
-        { error: { code: "INTERNAL_ERROR", message: "Failed to create basket", details: { dbError: createError.message } } },
-        { status: 500 }
-      );
-    }
-
-    if (!basket) {
-      console.error("Basket creation returned no data");
-      return NextResponse.json(
-        { error: { code: "INTERNAL_ERROR", message: "Failed to create basket - no data returned", details: {} } },
-        { status: 500 }
-      );
-    }
-
-    // Log creation event
-    console.log(JSON.stringify({
-      route: "/api/baskets/new",
-      user_id: user.id,
-      idempotency_key,
-      action: "created",
-      basket_id: basket.id,
-      duration_ms: Date.now() - startTime
-    }));
-
+  if (!auth) {
     return NextResponse.json(
-      { basket_id: basket.id } satisfies CreateBasketRes,
-      { status: 201 }
-    );
-
-  } catch (error) {
-    console.error("Basket creation API error:", error);
-    return NextResponse.json(
-      { error: { code: "INTERNAL_ERROR", message: "Internal server error", details: { error: error instanceof Error ? error.message : "Unknown error" } } },
-      { status: 500 }
+      { error: { code: "UNAUTHORIZED", message: "Missing Authorization" } },
+      { status: 401 }
     );
   }
-}
 
-// Handle unsupported methods
-export async function GET() {
-  return NextResponse.json(
-    { error: { code: "METHOD_NOT_ALLOWED", message: "Method not allowed. Use POST to create a basket.", details: {} } },
-    { status: 405 }
-  );
+  // Validate request body against canon schema: { name?, idempotency_key }
+  let payload: unknown;
+  try {
+    payload = await req.json();
+  } catch {
+    return NextResponse.json(
+      { error: { code: "INVALID_JSON", message: "Malformed JSON" } },
+      { status: 400 }
+    );
+  }
+
+  const parsed = CreateBasketReqSchema.safeParse(payload);
+  if (!parsed.success) {
+    return NextResponse.json(
+      {
+        error: {
+          code: "INVALID_INPUT",
+          message: "Request failed validation",
+          details: parsed.error.flatten(),
+        },
+      },
+      { status: 422 }
+    );
+  }
+
+  // Canon: workspace is bootstrapped server-side by FastAPI.
+  // We forward only the allowed fields (no workspace_id).
+  const forwardBody = JSON.stringify(parsed.data);
+
+  const res = await fetch(`${API_BASE}/api/baskets/new`, {
+    method: "POST",
+    headers: {
+      "content-type": "application/json",
+      authorization: auth,
+    },
+    body: forwardBody,
+  });
+
+  // Pass through FastAPI response
+  const text = await res.text();
+  return new NextResponse(text, {
+    status: res.status,
+    headers: { "content-type": res.headers.get("content-type") ?? "application/json" },
+  });
 }