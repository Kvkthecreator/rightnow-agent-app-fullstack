# agents/agent_server.py — deterministic handoffs via SDK `handoff()` with robust error handling
#
# Deployment instructions:
#
# Local development:
#   cd api/src
#   uvicorn app.agent_server:app --host 0.0.0.0 --port 10000
#
# Render deployment options:
#   Option A: Set Working Directory to api/src
#     uvicorn app.agent_server:app --host 0.0.0.0 --port $PORT
#
#   Option B: Set Working Directory to api
#     uvicorn src.app.agent_server:app --host 0.0.0.0 --port $PORT

from __future__ import annotations

import os
import sys

sys.path.append(os.path.dirname(os.path.abspath(__file__)))
sys.path.append(os.path.abspath(os.path.join(os.path.dirname(__file__), "..")))

try:
    from dotenv import load_dotenv

    load_dotenv()
except ImportError:
    pass
# FastAPI and CORS imports
import logging

from fastapi import FastAPI
from fastapi.middleware.cors import CORSMiddleware

# Task Brief and task-type routes are disabled for Phase 1
# Agent handlers
from .agent_entrypoints import router as agent_router, run_agent, run_agent_direct
from .ingestion.job_listener import start_background_worker
from .routes.agent_run import router as agent_run_router
<<<<<<< HEAD
from .routes.agents import router as agents_router
=======
from .routes.basket_snapshot import router as snapshot_router
>>>>>>> bb99f6c2

# Route modules
from .routes.baskets import router as basket_router
from .routes.blocks import router as blocks_router
from .routes.change_queue import router as change_queue_router
from .routes.commits import router as commits_router
from .routes.debug import router as debug_router
from .routes.dump import router as dump_router
from .routes.inputs import router as inputs_router
from .routes.phase1_routes import router as phase1_router

# ── Environment variable for Bubble webhook URL
CHAT_URL = os.getenv("BUBBLE_CHAT_URL")


# ── FastAPI app ────────────────────────────────────────────────────────────
app = FastAPI(title="RightNow Agent Server")
start_background_worker()

# ── Unified API mounting ────────────────────────────────────────────────
api = FastAPI()

# Route group under /api
api.include_router(dump_router, prefix="/api")
api.include_router(commits_router, prefix="/api")
api.include_router(blocks_router, prefix="/api")
api.include_router(change_queue_router, prefix="/api")
api.include_router(basket_router, prefix="/api")
api.include_router(snapshot_router, prefix="/api")
api.include_router(inputs_router, prefix="/api")
api.include_router(debug_router, prefix="/api")
api.include_router(agent_router, prefix="/api")
api.include_router(phase1_router, prefix="/api")
api.include_router(agent_run_router, prefix="/api")
api.include_router(agents_router, prefix="/api")

# Agent entrypoints with API prefix


@api.post("/api/agent")
async def api_run_agent(request):
    return await run_agent(request)


@api.post("/api/agent/direct")
async def api_run_agent_direct(request):
    return await run_agent_direct(request)


# Mount the grouped API to root
app.mount("", api)

# Logger for instrumentation
logger = logging.getLogger("uvicorn.error")


@app.get("/", include_in_schema=False)
async def root():  # pragma: no cover
    return {"status": "ok"}


# Allow CORS from any origin (adjust in production)
app.add_middleware(
    CORSMiddleware,
    allow_origins=["*"],
    allow_credentials=True,
    allow_methods=["*"],
    allow_headers=["*"],
)<|MERGE_RESOLUTION|>--- conflicted
+++ resolved
@@ -36,13 +36,10 @@
 # Task Brief and task-type routes are disabled for Phase 1
 # Agent handlers
 from .agent_entrypoints import router as agent_router, run_agent, run_agent_direct
-from .ingestion.job_listener import start_background_worker
 from .routes.agent_run import router as agent_run_router
-<<<<<<< HEAD
 from .routes.agents import router as agents_router
-=======
 from .routes.basket_snapshot import router as snapshot_router
->>>>>>> bb99f6c2
+
 
 # Route modules
 from .routes.baskets import router as basket_router
